--- conflicted
+++ resolved
@@ -3,7 +3,6 @@
 	PLATFORM_OPTS=-static
 	PLATFORM_LD_OPTS=-Wl,--no-as-needed
 else
-<<<<<<< HEAD
 	UNAME_S := $(shell uname -s)
 	ifeq ($(UNAME_S),Darwin)
 		EXT=
@@ -13,25 +12,12 @@
 		EXT=
 		PLATFORM_OPTS=
 		PLATFORM_LD_OPTS=-lrt -Wl,--no-as-needed
-=======
-	EXT=
-	UNAME_S := $(shell uname -s)
-	ifeq ($(UNAME_S),Darwin)
-		PLATFORM_OPTS=
-	else
-		PLATFORM_OPTS=-Wl,--no-as-needed
->>>>>>> cc268588
-	endif
 endif
 
 default: stabtest$(EXT)
 
 stabtest$(EXT): stabtest.cpp ../../readerwriterqueue.h ../../atomicops.h ../common/simplethread.h ../common/simplethread.cpp makefile
-<<<<<<< HEAD
 	g++ $(PLATFORM_OPTS) -std=c++11 -Wpedantic -Wall -DNDEBUG -O3 stabtest.cpp ../common/simplethread.cpp -o stabtest$(EXT) -pthread $(PLATFORM_LD_OPTS)
-=======
-	g++ $(PLATFORM_OPTS) -std=c++11 -Wpedantic -Wall -DNDEBUG -O3 stabtest.cpp ../common/simplethread.cpp -o stabtest$(EXT) -pthread
->>>>>>> cc268588
 
 run: stabtest$(EXT)
 	./stabtest$(EXT)